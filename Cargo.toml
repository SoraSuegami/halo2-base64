[package]
name = "halo2-base64"
version = "0.1.0"
edition = "2021"

# See more keys and their definitions at https://doc.rust-lang.org/cargo/reference/manifest.html
[lib]
name = "lib"
path = "src/lib.rs"

[features]
dev-graph = ["halo2-base/dev-graph", "plotters"]

[dependencies]
<<<<<<< HEAD
halo2-base = { version = "0.2.2", default-features = false, features = [
    "halo2-pse",
    "display",
], git = "https://github.com/axiom-crypto/halo2-lib.git" }
=======
ff = "0.13"
halo2_proofs = { path = "../halo2/halo2_proofs" }
>>>>>>> e060e61f
plotters = { version = "0.3.0", optional = true }
tabbycat = { version = "0.1", features = ["attributes"], optional = true }
base64 = "0.21"<|MERGE_RESOLUTION|>--- conflicted
+++ resolved
@@ -12,15 +12,10 @@
 dev-graph = ["halo2-base/dev-graph", "plotters"]
 
 [dependencies]
-<<<<<<< HEAD
 halo2-base = { version = "0.2.2", default-features = false, features = [
     "halo2-pse",
     "display",
 ], git = "https://github.com/axiom-crypto/halo2-lib.git" }
-=======
-ff = "0.13"
-halo2_proofs = { path = "../halo2/halo2_proofs" }
->>>>>>> e060e61f
 plotters = { version = "0.3.0", optional = true }
 tabbycat = { version = "0.1", features = ["attributes"], optional = true }
 base64 = "0.21"