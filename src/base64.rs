// use halo2::halo2curves::bn256::G1Affine;
use base64::{
    alphabet,
    engine::{self, general_purpose},
    Engine as _,
};
use halo2_base::halo2_proofs::{
    circuit::{AssignedCell, Layouter, SimpleFloorPlanner, Value},
    plonk::{
        Advice, Assigned, Circuit, Column, ConstraintSystem, Constraints, Error, Expression,
        Instance, Selector,
    },
    poly::Rotation,
};
use halo2_base::utils::PrimeField;
use std::{marker::PhantomData, vec};

use crate::table::BitDecompositionTableConfig;

// Checks a regex of string len
const SHAHASH_BASE64_STRING_LEN: usize = 44;
const BIT_DECOMPOSITION_ADVICE_COL_COUNT: usize = 12;

// Here we decompose a transition into 3-value lookups.

#[derive(Debug, Clone)]
struct Base64Config<F: PrimeField> {
    encoded_chars: Column<Advice>, // This is the raw ASCII character value -- like 'a' would be 97
    bit_decompositions: [Column<Advice>; BIT_DECOMPOSITION_ADVICE_COL_COUNT],
    decoded_chars: Column<Advice>, // This has a 1 char gap between each group of 3 chars
    decoded_chars_without_gap: Column<Advice>,
    bit_decomposition_table: BitDecompositionTableConfig<F>,
    q_decode_selector: Selector,
    _marker: PhantomData<F>,
}

impl<F: PrimeField> Base64Config<F> {
    #[inline]
    pub fn create_bit_lookup(
        &self,
        meta: &mut ConstraintSystem<F>,
        encoded_or_decoded_index_offset: usize,
        encoded_if_true_and_decoded_if_false: bool,
        bit_query_cols: Vec<usize>,
        bit_lookup_cols: Vec<usize>,
        selector_col: Selector,
    ) -> Option<bool> {
        meta.lookup("lookup base64 encode/decode", |meta| {
            assert!(bit_query_cols.len() == bit_lookup_cols.len());
            let q = meta.query_selector(selector_col);

            // One minus q defaults to the 'a' value and '0' bit values
            let one_minus_q = Expression::Constant(F::from(1)) - q.clone();
            let zero = Expression::Constant(F::from(0));
            let zero_char = Expression::Constant(F::from(65));

            let mut lookup_vec = vec![];
            if encoded_if_true_and_decoded_if_false {
                let encoded_char = meta.query_advice(
                    self.encoded_chars,
                    Rotation(encoded_or_decoded_index_offset as i32),
                );
                lookup_vec.push((
                    q.clone() * encoded_char + one_minus_q.clone() * zero_char.clone(),
                    self.bit_decomposition_table.character,
                ));
            } else {
                let decoded_char = meta.query_advice(
                    self.decoded_chars,
                    Rotation(encoded_or_decoded_index_offset as i32),
                );
                lookup_vec.push((
                    q.clone() * decoded_char + one_minus_q.clone() * zero.clone(),
                    self.bit_decomposition_table.value_decoded,
                ));
            }
            for i in 0..bit_query_cols.len() {
                let bit =
                    meta.query_advice(self.bit_decompositions[bit_query_cols[i]], Rotation::cur());
                println!("bit: {:?}", bit);
                lookup_vec.push((
                    q.clone() * bit + one_minus_q.clone() * zero.clone(),
                    self.bit_decomposition_table.bit_decompositions[bit_lookup_cols[i]],
                ));
            }
            lookup_vec
        });
        None
    }

    pub fn configure(meta: &mut ConstraintSystem<F>, encoded_chars: Column<Advice>) -> Self {
        let mut bit_decompositions = vec![];
        for _ in 0..BIT_DECOMPOSITION_ADVICE_COL_COUNT {
            bit_decompositions.push(meta.advice_column());
        }
        let decoded_chars = meta.advice_column();
        // let characters = meta.advice_column();
        let decoded_chars_without_gap = meta.advice_column();
        let bit_decomposition_table = BitDecompositionTableConfig::configure(meta);
        let q_decode_selector = meta.complex_selector();

        meta.enable_equality(decoded_chars);
        meta.enable_equality(decoded_chars_without_gap);

        // Create bit lookup for each bit
        const ENCODED_LOOKUP_COLS: [usize; 4] = [0, 1, 2, 3];
        const ENCODED_BIT_LOOKUP_COLS: [[usize; 3]; 4] =
            [[0, 1, 2], [3, 4, 5], [6, 7, 8], [9, 10, 11]];
        const DECODED_LOOKUP_COLS: [usize; 3] = [0, 1, 2];
        const DECODED_BIT_LOOKUP_COLS: [[usize; 4]; 3] =
            [[0, 1, 2, 3], [4, 5, 6, 7], [8, 9, 10, 11]];

        let config = Self {
            encoded_chars,
            bit_decompositions: bit_decompositions.try_into().unwrap(),
            decoded_chars,
            decoded_chars_without_gap,
            bit_decomposition_table,
            q_decode_selector,
            _marker: PhantomData,
        };
        // Create bit lookup for each 6-bit encoded value
        // TODO: Edit last one to say ENCODED_LOOKUP_COLS.len()
        for i in 0..ENCODED_LOOKUP_COLS.len() {
            assert_eq!(ENCODED_LOOKUP_COLS[i], i);
            config.create_bit_lookup(
                meta,
                i,
                true,
                ENCODED_BIT_LOOKUP_COLS[i].to_vec(),
                [0, 1, 2].to_vec(),
                config.q_decode_selector,
            );
        }
        // Create bit lookup for each 8-bit decoded value
        // TODO: Enable loop bound and set to DECODED_LOOKUP_COLS.len()
        // for i in 2..3 {
        //     // assert_eq!(DECODED_LOOKUP_COLS[i], i);
        //     config.create_bit_lookup(
        //         meta,
        //         i,
        //         false,
        //         DECODED_BIT_LOOKUP_COLS[i].to_vec(),
        //         [0, 1, 2, 3].to_vec(),
        //         config.q_decode_selector,
        //     );
        // }
        config
    }

    // Note that the two types of region.assign_advice calls happen together so that it is the same region
    pub fn assign_values(
        &self,
        mut layouter: impl Layouter<F>,
        characters: &[u8],
    ) -> Result<bool, Error> {
        layouter.assign_region(
            || "Assign values",
            |mut region| {
                // Set the decoded values and enable permutation checks with offset
                let decoded_chars: Vec<u8> =
                    general_purpose::STANDARD
                        .decode(characters)
                        .expect(&format!(
                            "{:?} is an invalid base64 string bytes",
                            characters
                        ));
                for i in 0..decoded_chars.len() {
                    let offset_value = region.assign_advice(
                        || format!("decoded character"),
                        self.decoded_chars_without_gap,
                        i,
                        || Value::known(F::from_u128(decoded_chars[i].into())),
                    )?;
                    offset_value.copy_advice(
                        || "copying to add offset",
                        &mut region,
                        self.decoded_chars,
                        i + (i / 3),
                    )?;
                }

                // Set the character values as encoded chars
                for i in 0..SHAHASH_BASE64_STRING_LEN {
                    let bit_val: u8 = self
                        .bit_decomposition_table
                        .map_character_to_encoded_value(characters[i] as char);
                    region.assign_advice(
                        || format!("encoded character"),
                        self.encoded_chars,
                        i,
                        || Value::known(F::from(characters[i] as u64)),
                    )?;

                    // Set bit values
                    for j in 0..3 {
                        region.assign_advice(
                            || format!("bit assignment"),
                            self.bit_decompositions[(i % 4) * 3 + j],
<<<<<<< HEAD
                            i,
                            || Value::known(F::from(((bit_val >> j) & 1 == 1) as u64)),
=======
                            i - (i % 4),
                            || Value::known(F::from_u128(((bit_val >> (j * 2)) % 4) as u128)),
>>>>>>> e060e61f
                        )?;
                    }
                }

                // Enable q_decomposed on every 4 rows
                // TODO change bound to ..SHAHASH_BASE64_STRING_LEN
                for i in (0..SHAHASH_BASE64_STRING_LEN).step_by(4) {
                    self.q_decode_selector.enable(&mut region, i)?;
                }
                Ok(true)
            },
        )
    }
}
#[derive(Default, Clone)]
struct Base64Circuit<F: PrimeField> {
    // Since this is only relevant for the witness, we can opt to make this whatever convenient type we want
    pub base64_encoded_string: Vec<u8>,
    _marker: PhantomData<F>,
}

impl<F: PrimeField> Circuit<F> for Base64Circuit<F> {
    type Config = Base64Config<F>;
    type FloorPlanner = SimpleFloorPlanner;

    // Circuit without witnesses, called only during key generation
    fn without_witnesses(&self) -> Self {
        Self {
            base64_encoded_string: vec![],
            _marker: PhantomData,
        }
    }

    fn configure(meta: &mut ConstraintSystem<F>) -> Self::Config {
        let encoded_chars = meta.advice_column();
        // TODO Set an offset to encoded_chars
        let config = Base64Config::configure(meta, encoded_chars);
        config
    }

    fn synthesize(
        &self,
        config: Self::Config,
        mut layouter: impl Layouter<F>,
    ) -> Result<(), Error> {
        println!("Assigning table in synthesize...");
        match config.bit_decomposition_table.load(&mut layouter) {
            Ok(_) => (),
            Err(e) => {
                println!("Error loading bit decomposition table: {:?}", e);
                return Err(e);
            }
        };
        let mut value = config.assign_values(
            layouter.namespace(|| "Assign all values"),
            &self.base64_encoded_string,
        );
        println!("Done assigning values in synthesize");
        Ok(())
    }
}

#[cfg(test)]
mod tests {
    use halo2_base::halo2_proofs::{
        circuit::floor_planner::V1,
        dev::{CircuitCost, FailureLocation, MockProver, VerifyFailure},
        halo2curves::bn256::{Fr, G1},
        plonk::{Any, Circuit},
    };

    use super::*;

    // TODO: set an offset in the email for the bh= and see what happens
    #[test]
    fn test_base64_decode_pass() {
        let k = 10; // 8, 128, etc

        // Convert query string to u128s
        // "R0g=""
        let characters: Vec<u8> = "GIu+hBcWsHGJVbzDqPH7VmmZIfFz1v6pHMZxqV3dR0g="
            .chars()
            .map(|c| c as u32 as u8)
            .collect();

        // Make a vector of the numbers 1...24
        assert_eq!(characters.len(), SHAHASH_BASE64_STRING_LEN);
        #[allow(deprecated)]
        let chars: Vec<char> = base64::decode(characters.clone())
            .unwrap()
            .iter()
            .map(|&b| b as char)
            .collect();
        print!("Decoded chars: {:?}", chars);
        // Successful cases
        let circuit = Base64Circuit::<Fr> {
            base64_encoded_string: characters,
            _marker: PhantomData,
        };

        let prover = match MockProver::run(k, &circuit, vec![]) {
            Ok(prover) => prover,
            Err(e) => panic!("Error: {:?}", e),
        };
        prover.assert_satisfied();
<<<<<<< HEAD
        CircuitCost::<G1, Base64Circuit<Fr>>::measure((k as u128).try_into().unwrap(), &circuit)
            .proof_size(2);
        // println!("{}", CircuitCost::measure(k, &circuit));
=======
        CircuitCost::<Eq, Base64Circuit<Fp>>::measure((k as u128).try_into().unwrap(), &circuit);
        // .proof_size(2);
>>>>>>> e060e61f

        // Assert the 33rd pos is 0
    }

    // #[test]
    // fn test_base64_decode_fail() {
    //     let k = 10;

    //     // Convert query string to u128s
    //     let characters: Vec<u128> = "charcount+not+div+by+4"
    //         .chars()
    //         .map(|c| c as u32 as u128)
    //         .collect();

    //     assert_eq!(characters.len(), SHAHASH_BASE64_STRING_LEN);

    //     // Out-of-range `value = 8`
    //     let circuit = Base64Circuit::<Fp> {
    //         characters: characters,
    //         _marker: PhantomData,
    //     };
    //     let prover = MockProver::run(k, &circuit, vec![]).unwrap();
    //     match prover.verify() {
    //         Err(e) => {
    //             println!("Error successfully achieved!");
    //         }
    //         _ => assert_eq!(1, 0),
    //     }
    // }

    // $ cargo test --release --all-features print_circuit_1
    #[cfg(feature = "dev-graph")]
    #[test]
    fn print_circuit_1() {
        use plotters::prelude::*;

        let root =
            BitMapBackend::new("base64-circuit-layout.png", (1024, 3096)).into_drawing_area();
        root.fill(&WHITE).unwrap();
        let root = root
            .titled("Base64 Circuit Layout", ("sans-serif", 60))
            .unwrap();

        let circuit = Base64Circuit::<Fp> {
            base64_encoded_string: vec![97, 98, 99, 100] as u128,
            _marker: PhantomData,
        };
        halo2_proofs::dev::CircuitLayout::default()
            .render(3, &circuit, &root)
            .unwrap();
    }
}<|MERGE_RESOLUTION|>--- conflicted
+++ resolved
@@ -197,13 +197,8 @@
                         region.assign_advice(
                             || format!("bit assignment"),
                             self.bit_decompositions[(i % 4) * 3 + j],
-<<<<<<< HEAD
-                            i,
-                            || Value::known(F::from(((bit_val >> j) & 1 == 1) as u64)),
-=======
                             i - (i % 4),
                             || Value::known(F::from_u128(((bit_val >> (j * 2)) % 4) as u128)),
->>>>>>> e060e61f
                         )?;
                     }
                 }
@@ -309,14 +304,8 @@
             Err(e) => panic!("Error: {:?}", e),
         };
         prover.assert_satisfied();
-<<<<<<< HEAD
-        CircuitCost::<G1, Base64Circuit<Fr>>::measure((k as u128).try_into().unwrap(), &circuit)
-            .proof_size(2);
-        // println!("{}", CircuitCost::measure(k, &circuit));
-=======
-        CircuitCost::<Eq, Base64Circuit<Fp>>::measure((k as u128).try_into().unwrap(), &circuit);
+        CircuitCost::<G1, Base64Circuit<Fr>>::measure((k as u128).try_into().unwrap(), &circuit);
         // .proof_size(2);
->>>>>>> e060e61f
 
         // Assert the 33rd pos is 0
     }
